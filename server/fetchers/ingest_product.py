"""Utilities for downloading and ingesting archive products."""

from __future__ import annotations

import io
import urllib.parse
import urllib.request
from collections.abc import Callable
from typing import TypeVar

from server.fetchers.models import Product
from server.ingest.ascii_loader import ASCIIIngestError, load_ascii_spectrum
from server.ingest.canonicalize import canonicalize_ascii, canonicalize_fits
from server.ingest.fits_loader import FITSIngestError, load_fits_spectrum
from server.models import CanonicalSpectrum, ProvenanceEvent


class ProductIngestError(RuntimeError):
    """Raised when an archive product cannot be downloaded or ingested."""


def _default_fetcher(url: str) -> bytes:
    parsed = urllib.parse.urlparse(url)
    if parsed.scheme not in {"http", "https"}:
        raise ProductIngestError("Unsupported URL scheme for archive download")
    request = urllib.request.Request(url, headers={"User-Agent": "spectrasuite/1.0"})  # noqa: S310
    with urllib.request.urlopen(request, timeout=30) as response:  # noqa: S310 - trusted archives
        payload = response.read()
    if not payload:
        raise ProductIngestError("Archive returned an empty payload")
    return payload


def _filename_from_url(url: str) -> str:
    parsed = urllib.parse.urlparse(url)
    candidate = urllib.parse.unquote(parsed.path.rsplit("/", 1)[-1])
    return candidate or "archive_product"


_PLACEHOLDER_PROVIDERS = {None, "upload"}
_T = TypeVar("_T")


def _preferred_provider(current: str | None, candidate: str | None) -> str | None:
    if candidate and current in _PLACEHOLDER_PROVIDERS:
        return candidate
    return current


def _preferred_product_id(
    current: str | None, candidate: str | None, *, placeholder_ids: set[str]
) -> str | None:
    if candidate and (current is None or current in placeholder_ids):
        return candidate
    return current


def _value_if_missing(current: _T | None, candidate: _T | None) -> _T | None:
    if current is not None:
        return current
    return candidate


_STANDARD_MAPPING = {
    "air": "air",
    "vacuum": "vacuum",
    "mixed": "unknown",
    "none": None,
}


def _preferred_wavelength_standard(
    current: str | None, candidate: str | None
) -> str | None:
    if current is not None:
        return current
    if candidate is None:
        return current
    return _STANDARD_MAPPING.get(candidate, current)


def _merge_metadata(canonical: CanonicalSpectrum, product: Product) -> None:
    metadata = canonical.metadata

<<<<<<< HEAD
    metadata.provider = _preferred_provider(metadata.provider, product.provider)
    metadata.product_id = _preferred_product_id(
        metadata.product_id,
        product.product_id,
        placeholder_ids={canonical.source_hash},
    )
    metadata.title = metadata.title or product.title
    metadata.target = metadata.target or product.target
    metadata.ra = _value_if_missing(metadata.ra, product.ra)
    metadata.dec = _value_if_missing(metadata.dec, product.dec)
    metadata.wave_range_nm = metadata.wave_range_nm or product.wave_range_nm
    if metadata.resolving_power is None:
        metadata.resolving_power = product.resolution_R or metadata.resolving_power
    metadata.wavelength_standard = _preferred_wavelength_standard(
        metadata.wavelength_standard,
        product.wavelength_standard,
    )
    metadata.flux_units = metadata.flux_units or product.flux_units
    metadata.pipeline_version = metadata.pipeline_version or product.pipeline_version
=======
    if product.provider and metadata.provider in {None, "upload"}:
        metadata.provider = product.provider
    if product.product_id:
        placeholder_ids = {canonical.source_hash}
        if metadata.product_id is None or metadata.product_id in placeholder_ids:
            metadata.product_id = product.product_id
    if product.title and not metadata.title:
        metadata.title = product.title
    if product.target and not metadata.target:
        metadata.target = product.target
    if metadata.ra is None and product.ra is not None:
        metadata.ra = product.ra
    if metadata.dec is None and product.dec is not None:
        metadata.dec = product.dec
    metadata.wave_range_nm = metadata.wave_range_nm or product.wave_range_nm
    if product.resolution_R is not None and metadata.resolving_power is None:
        metadata.resolving_power = product.resolution_R
    standard = product.wavelength_standard
    if metadata.wavelength_standard is None and standard is not None:
        if standard == "none":
            metadata.wavelength_standard = None
        elif standard == "air":
            metadata.wavelength_standard = "air"
        elif standard == "vacuum":
            metadata.wavelength_standard = "vacuum"
        elif standard == "mixed":
            metadata.wavelength_standard = "unknown"
    if product.flux_units and not metadata.flux_units:
        metadata.flux_units = product.flux_units
    if product.pipeline_version and not metadata.pipeline_version:
        metadata.pipeline_version = product.pipeline_version
>>>>>>> c240b096
    metadata.urls.update(product.urls)
    metadata.citation = product.citation or metadata.citation
    metadata.doi = product.doi or metadata.doi
    metadata.extra.update(product.extra)


def ingest_product(
    product: Product, *, fetcher: Callable[[str], bytes] | None = None
) -> CanonicalSpectrum:
    """Download an archive product and convert it into a canonical spectrum."""

    download_url = product.urls.get("download") or product.urls.get("product")
    if not download_url:
        raise ProductIngestError("Product does not expose a download URL")

    fetch = fetcher or _default_fetcher
    try:
        payload = fetch(download_url)
    except Exception as exc:  # pragma: no cover - network errors surfaced to UI
        raise ProductIngestError(f"Failed to download archive product: {exc}") from exc

    if not payload:
        raise ProductIngestError("Archive returned an empty payload")

    filename_hint = _filename_from_url(download_url)

    try:
        ingest_result = load_fits_spectrum(io.BytesIO(payload), filename=filename_hint)
        canonical = canonicalize_fits(ingest_result)
    except FITSIngestError:
        try:
            ascii_result = load_ascii_spectrum(payload, filename_hint)
            canonical = canonicalize_ascii(ascii_result)
        except ASCIIIngestError as ascii_exc:
            raise ProductIngestError(
                "Archive product is not a supported FITS/ASCII spectrum"
            ) from ascii_exc

    canonical.label = (
        f"{product.provider}: {product.title}"
        if product.provider and product.title
        else product.title or product.product_id or canonical.label
    )

    _merge_metadata(canonical, product)
    canonical.provenance.append(
        ProvenanceEvent(
            step="fetch_archive_product",
            parameters={
                "provider": product.provider,
                "product_id": product.product_id,
                "url": download_url,
            },
            note="Downloaded from archive via Star Hub",
        )
    )

    return canonical


__all__ = ["ProductIngestError", "ingest_product"]<|MERGE_RESOLUTION|>--- conflicted
+++ resolved
@@ -82,7 +82,6 @@
 def _merge_metadata(canonical: CanonicalSpectrum, product: Product) -> None:
     metadata = canonical.metadata
 
-<<<<<<< HEAD
     metadata.provider = _preferred_provider(metadata.provider, product.provider)
     metadata.product_id = _preferred_product_id(
         metadata.product_id,
@@ -102,7 +101,6 @@
     )
     metadata.flux_units = metadata.flux_units or product.flux_units
     metadata.pipeline_version = metadata.pipeline_version or product.pipeline_version
-=======
     if product.provider and metadata.provider in {None, "upload"}:
         metadata.provider = product.provider
     if product.product_id:
@@ -134,7 +132,6 @@
         metadata.flux_units = product.flux_units
     if product.pipeline_version and not metadata.pipeline_version:
         metadata.pipeline_version = product.pipeline_version
->>>>>>> c240b096
     metadata.urls.update(product.urls)
     metadata.citation = product.citation or metadata.citation
     metadata.doi = product.doi or metadata.doi
