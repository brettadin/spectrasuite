--- conflicted
+++ resolved
@@ -20,15 +20,13 @@
 
 
 def test_ascii_loader_handles_bom_headers() -> None:
-<<<<<<< HEAD
     content = "\ufeffWavelength (nm),Flux (arb),Target\n510.0,1.2,Example Object\n".encode()
-=======
+
 
     content = "\ufeffWavelength (nm),Flux (arb),Target\n510.0,1.2,Example Object\n".encode()
 
     content = "\ufeffWavelength (nm),Flux (arb),Target\n510.0,1.2,Example Object\n".encode("utf-8")
 
->>>>>>> bdeaddc0
     result = load_ascii_spectrum(content, "bom.csv")
     assert result.wavelength_unit == "nm"
     assert result.metadata.target == "Example Object"
@@ -36,10 +34,7 @@
     assert canonical.metadata.target == "Example Object"
 
 
-<<<<<<< HEAD
-=======
 
->>>>>>> bdeaddc0
 def test_ascii_loader_handles_messy_synonyms() -> None:
     content = b"\n".join(
         [
@@ -60,10 +55,7 @@
     assert canonical.metadata.instrument == "Messy Instrument"
 
 
-<<<<<<< HEAD
-=======
 
->>>>>>> bdeaddc0
 def test_session_deduplication() -> None:
     fixture = Path("data/examples/example_spectrum.csv")
     result = load_ascii_spectrum(fixture.read_bytes(), fixture.name)
